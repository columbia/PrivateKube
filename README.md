
# PrivateKube

PrivateKube is an extension to the popular Kubernetes datacenter orchestrator that adds privacy as a new type of resource to be managed alongside other traditional compute resources, such as CPU, GPU, and memory.  A description of the project can be found on our [webpage](https://systems.cs.columbia.edu/PrivateKube/) and in our OSDI'21 paper, titled [Privacy Budget Scheduling](https://www.usenix.org/conference/osdi21/presentation/luo) (PDF locally available [here](https://columbia.github.io/PrivateKube/papers/osdi2021privatekube.pdf)).


## Repo structure

This repository contains the artifact release for the OSDI paper.  Currently, we provide:
- [system](system/): The PrivateKube system, which implements the privacy resource and a new scheduling algorithm for it, called *Dominant Privacy Fairness (DPF)*.
- [privatekube](privatekube/): A python client for interaction with the PrivateKube system and performing macrobenchmark evaluation.
- [simulator](simulator/): A simulator for microbenchmarking privacy scheduling algorithms in tightly controlled settings.
- [examples](examples/): Usage examples for various components, please refer its [README](./examples/README.md) for details.
- [evaluation](evaluation/): Scripts to reproduce the macrobenchmark and microbenchmark evaluation results from our paper.

We do not provide yet but will do so in the near future:
- The Kubeflow Pipeline interface (currently tied to our Google Cloud infrastructure) and an example of pipeline.

## Instruction structure
- [1. Getting started with PrivateKube](#1-getting-started-with-privatekube)
  - [1.1 Requirements](#11-requirements)
  - [1.2. Deploying PrivateKube](#12-deploying-privatekube)
    - [Download the code](#download-the-code)
    - [Create a Python environment](#create-a-python-environment)
    - [Deploy PrivateKube to your cluster](#deploy-privatekube-to-your-cluster)
  - [1.3. Hello World](#13-hello-world)
  - [1.4. Example PrivateKube Usage in DP ML Pipeline](#14-example-privatekube-usage-in-dp-ml-pipeline)
- [2. Getting started with simulator](#2-getting-started-with-simulator)
  - [2.1 Setup](#21-setup)
    - [Setup python environment](#setup-python-environment)
    - [Installation from source](#installation-from-source)
  - [2.2 Examples](#22-examples)
    - [The minimal simulation example](#the-minimal-simulation-example)
    - [How to analyze simulation results](#how-to-analyze-simulation-results)
  - [2.3 How to reproduce microbenchmark evaluation](#23-how-to-reproduce-microbenchmark-evaluation)


## 1. Getting started with PrivateKube

This section explains how to install the system and walks through a simple example of interaction with the privacy resource. It should take less than 30 mins to complete.

### 1.1 Requirements

PrivateKube needs a Kubernetes cluster to run. If you don't have a cluster, you can install a lightweight Microk8s cluster on a decent laptop. Kubeflow requires more resources but it is not required in this section.

Below are the instructions to install and configure a lightweight cluster on Ubuntu. For other platforms, see [https://microk8s.io/](https://microk8s.io/).

```bash
sudo snap install microk8s --classic
```


Check that it is running:
```bash
microk8s status --wait-ready
```

You can add your user to the `microk8s` group if you don't want to type `sudo` for every command (you should log out and log in again after this command):
```
sudo usermod -a -G microk8s $USER

mkdir ~/.kube

sudo chown -f -R $USER ~/.kube
```

You can now start and stop your cluster with:
```bash
microk8s start 

microk8s stop
```

Export your configuration:
```bash
microk8s config > ~/.kube/config
```

Declare an alias to use `kubectl` (you can add this line to your `.bash_profile` or equivalent):
```bash
alias kubectl=microk8s.kubectl
```

Check that you can control your cluster:
```bash
kubectl get pods -A
```


### 1.2. Deploying PrivateKube

#### Download the code

Clone this repository on your machine. Our scripts will only affect this repository (e.g. dataset, logs, etc.) and your cluster, not the rest of your machine.

```bash
git clone https://github.com/columbia/PrivateKube.git
```

Enter the repository:
```bash
cd PrivateKube
```

All the other instructions in this file have to be run from this `PrivateKube` directory, unless specified otherwise. 


#### Create a Python environment

Create a new virtual environment to interact with PrivateKube, for instance with:

```bash
conda create -n privatekube python=3.8

conda activate privatekube
```

Install the dependencies:
```bash
pip install -r privatekube/requirements.txt
```

Install the PrivateKube package:
```bash
pip install -e privatekube
```

#### Deploy PrivateKube to your cluster

You can deploy PrivateKube in one line and directly by running:

```bash
source system/deploy.sh
```

If you prefer to understand what is going on, you can run the following commands one by one:

First, let's create a clean namespace to separate PrivateKube from the rest of the cluster:

```bash
kubectl create ns privatekube
```

Then, create the custom resources:

```bash
kubectl apply -f system/privacyresource/artifacts/privacy-budget-claim.yaml

kubectl apply -f system/privacyresource/artifacts/private-data-block.yaml
```

You can now interact with the privacy resource like with any other resource (e.g. pods). `pb` is a short name for private data block, and `pbc` stands for privacy claim. You can list blocks and see how much budget they have with: `kubectl get pb -A`. So far, there are no blocks nor claims, but in the next section (1.3.) we will add some.

We already compiled the controllers and the scheduler and prepared a Kubernetes deployment that will pull them from DockerHub. Launch the privacy controllers and the scheduler:

```bash
kubectl apply -f system/dpfscheduler/manifests/cluster-role-binding.yaml

kubectl apply -f  system/dpfscheduler/manifests/scheduler.yaml
```

There are additional instructions in the [system directory](system/) if you want to modify the scheduler or run it locally.


### 1.3. Hello World

Open a first terminal. We are going to monitor the logs of the scheduler to see it in action. Find the scheduler pod with:

```bash
kubectl get pods -A | grep scheduler
```

Then, in the same terminal, monitor the logs of the scheduler with something similar to:
```bash
kubectl logs --follow dpf-scheduler-5fb6886497-w7x49 -n privatekube 
```

(alternatively, you can directly use: `kubectl logs --follow "$(kubectl get pods -n privatekube | grep scheduler | awk -F ' ' '{print $1}')" -n privatekube`)

Open another terminal. We are going to create a block and a claim and see how they are being scheduled.

Create a new namespace for this example:

```bash
kubectl create ns privacy-example
```

Check that there are no datablocks or claims:

```bash
kubectl get pb -A
```

Add a first datablock:

```bash
kubectl apply -f examples/privacyresource/dpf-base/add-block.yaml
```

List the datablocks to see if you can see your new block:

```bash
kubectl get pb --namespace=privacy-example
```



Check the initial budget of your block:

```bash
kubectl describe pb/block-1 --namespace=privacy-example
```

Add a privacy claim:

```bash
kubectl apply -f examples/privacyresource/dpf-base/add-claim-1.yaml
```

Describe the claim:
```bash
kubectl describe pbc/claim-1 --namespace=privacy-example
```

On your first terminal, you should see that the scheduler detected the claim and is trying to allocate it. Wait a bit, and check the status of the claim again to check if it has been allocated. You can also check the status of the block again.

Finally, clean up:
```bash
kubectl delete -f examples/privacyresource/dpf-base/add-claim-1.yaml 
kubectl delete -f examples/privacyresource/dpf-base/add-block.yaml
kubectl delete namespace privacy-example
```

We now have a proper abstraction to manage privacy as a native Kubernetes resource.  The next section will provide an end-to-end example for how to interact with the privacy resource through a real machine learning pipeline.  You can also refer to [evaluation/macrobenchmark](evaluation/macrobenchmark) to reproduce part of our evaluation of this resource and the DPF algorithm we developed for it.

<<<<<<< HEAD
### 1.4. Example PrivateKube Usage in DP ML Pipeline
=======
# Example Usage in DP ML Pipeline
>>>>>>> 16a3df99

To appear.


## 2. Getting started with simulator

This simulator is used for prototyping and microbenchmark evaluation of privacy budget scheduling algorithms. It supports controlled evaluation of DPF against baseline algorithms, including round-robin and first-come-first-serve.


### 2.1 Setup

#### Setup python environment
Install conda, create and activate an isolated python environment "ae". 
```bash
wget https://repo.anaconda.com/miniconda/Miniconda3-latest-Linux-x86_64.sh -O ~/miniconda.sh
bash ~/miniconda.sh -b -p $HOME/miniconda
eval "$($HOME/miniconda/bin/conda shell.bash hook)"
conda init
conda create -n ae  -c conda-forge pypy3.6 pip python=3.6 seaborn notebook -y
conda activate ae
```

#### Installation from source
Install a Python package called dpsched via
 
```bash
cd ./simulator
pip install -r ./requirements.txt
pip install .[plot]
```


### 2.2 Examples
#### The minimal simulation example
`./examples/simulator/minimal_example.py` gives a quick start. There are two key concepts in the simulation program:
1. The simulation model: This implements how different components in the systems behave and interact with each other. One can import it via `from dpsched import Top`
2. The configuration dictionary: a dictionary that specifies many aspects of simulation behavior. for configuration details, please refer to the comments in minimal_example.py

 Basically, there are two steps in `./examples/simulator/minimal_example.py`.
 1. Preparing the config dictionary
 2. Calling `simulate(config, Top)`, where `config` is the config dict and `Top` is the simulation model.

To run the minimal example.
```bash
cd ./examples/simulator
python ./minimal_example.py
``` 
or, replace CPython with PyPy for better performance:
```bash
cd ./examples/simulator
pypy ./minimal_example.py
```

The simulation program saves experiment results in a workspace specified by config dictionary. By default, it is saved under `./examples/exp_results/some_work_space_name`.

#### How to analyze simulation results
`dpsched.analysis` contains modules for collecting experiment result from workspace directory and plotting various figures.
`evaluation/microbenchmark/microbenchmark_figures_single_block.ipynb` gives examples on how to use `dpsched.analysis` module with detailed comments. 

### 2.3 How to reproduce microbenchmark evaluation

Instructions and code for how to use the simulator to reproduce the microbenchmark results in the PrivateKube paper are in [`evaluation/microbenchmark/README.md`](./evaluation/microbenchmark/README.md).<|MERGE_RESOLUTION|>--- conflicted
+++ resolved
@@ -233,11 +233,7 @@
 
 We now have a proper abstraction to manage privacy as a native Kubernetes resource.  The next section will provide an end-to-end example for how to interact with the privacy resource through a real machine learning pipeline.  You can also refer to [evaluation/macrobenchmark](evaluation/macrobenchmark) to reproduce part of our evaluation of this resource and the DPF algorithm we developed for it.
 
-<<<<<<< HEAD
-### 1.4. Example PrivateKube Usage in DP ML Pipeline
-=======
-# Example Usage in DP ML Pipeline
->>>>>>> 16a3df99
+### 1.4. Example Usage in DP ML Pipeline
 
 To appear.
 
